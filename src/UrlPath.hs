--- conflicted
+++ resolved
@@ -39,18 +39,9 @@
            -> m plain -- ^ Rendered string in some context.
 
 
-<<<<<<< HEAD
--- | A @UrlReader@ is a @ReaderT@ monad transformer, that just has conventions 
--- associated with it to decide how to "deploy".
---
--- In the sense I'm using here, "deployment" is really "how the hostname gets 
--- added to /all urls/". Change the deployment scheme by coerciing the Monad Reader.
-class Url plain m => UrlReader plain (m :: * -> *) where
-=======
 -- | Overload deployment schemes with this - then, all that's needed is a type
 -- coercion to change deployment.
 class Url plain m => UrlReader plain m where
->>>>>>> cc124c81
   type Result m :: * -> *
   runUrlReader :: Url plain m =>
                   m b -- ^ MonadReader with index @string@ and result @b@
